import 'dotenv/config';
import express from 'express';
import cors from 'cors';
import bodyParser from 'body-parser';
import twilio from 'twilio';

// ======== ENV VARS ========
const {
  PORT = process.env.PORT || 3001,
  FRONTEND_ORIGIN = 'http://localhost:5173',
  DEV_ORIGINS = 'http://localhost:5173,http://127.0.0.1:5173',
  TWILIO_ACCOUNT_SID,
  TWILIO_AUTH_TOKEN,
  TWILIO_PHONE_NUMBER,
} = process.env;

// ======== EXPRESS APP ========
const app = express();

<<<<<<< HEAD
// Twilio webhooks send x-www-form-urlencoded
=======
// Twilio sends x-www-form-urlencoded — this is REQUIRED for webhooks
>>>>>>> 74e901cd
app.use(bodyParser.urlencoded({ extended: false }));
// JSON for your own API calls
app.use(bodyParser.json());

// ======== CORS CONFIG (safe allowlist for your frontend) ========
const allowList = new Set(
  [FRONTEND_ORIGIN, ...DEV_ORIGINS.split(',')].map((s) => s.trim()).filter(Boolean)
);
app.use(
  cors({
    origin(origin, cb) {
      if (!origin) return cb(null, true); // allow curl/postman/Twilio
      if (allowList.has(origin)) return cb(null, true);
      console.warn('🚫 CORS blocked Origin:', origin);
      return cb(new Error('Not allowed by CORS'));
    },
    credentials: true,
  })
);

// ======== TWILIO CLIENT ========
const client = twilio(TWILIO_ACCOUNT_SID, TWILIO_AUTH_TOKEN);
const { MessagingResponse } = twilio.twiml;

// ======== ROUTES ========

// Root + health
app.get('/', (_req, res) => res.send('ACT SMS backend is running'));
app.get('/api/health', (_req, res) => res.json({ ok: true, message: 'Server running ✅' }));

<<<<<<< HEAD
// Incoming SMS webhook
app.post('/sms', (req, res) => {
  const twiml = new MessagingResponse();
  twiml.message("Thanks for texting ACT Dance! We’ll get back to you shortly.");
  res.type('text/xml').send(twiml.toString());
});

// Outgoing SMS
=======
// Incoming SMS webhook (Twilio -> your server)
app.post('/sms', (req, res) => {
  // Optional: log incoming details
  // console.log('From:', req.body.From, 'Body:', req.body.Body);

  const twiml = new MessagingResponse();
  twiml.message("Thanks for texting ACT Dance! We’ll get back to you shortly.");

  res.type('text/xml').send(twiml.toString());
});

// Outgoing SMS (your app -> Twilio -> user)
>>>>>>> 74e901cd
app.post('/api/sms/send', async (req, res) => {
  try {
    const { to, body } = req.body;
    if (!to || !body) return res.status(400).json({ ok: false, error: 'Missing to/body' });

    const message = await client.messages.create({
      from: TWILIO_PHONE_NUMBER,
      to,
      body,
    });

    res.json({ ok: true, sid: message.sid, status: message.status });
  } catch (err) {
    console.error('❌ SMS send error:', err);
    res.status(500).json({ ok: false, error: err.message });
  }
});

// ======== START SERVER ========
app.listen(PORT, () => {
  console.log(`✅ ACT SMS server running at http://localhost:${PORT}`);
});<|MERGE_RESOLUTION|>--- conflicted
+++ resolved
@@ -16,14 +16,6 @@
 
 // ======== EXPRESS APP ========
 const app = express();
-
-<<<<<<< HEAD
-// Twilio webhooks send x-www-form-urlencoded
-=======
-// Twilio sends x-www-form-urlencoded — this is REQUIRED for webhooks
->>>>>>> 74e901cd
-app.use(bodyParser.urlencoded({ extended: false }));
-// JSON for your own API calls
 app.use(bodyParser.json());
 
 // ======== CORS CONFIG (safe allowlist for your frontend) ========
@@ -52,30 +44,8 @@
 app.get('/', (_req, res) => res.send('ACT SMS backend is running'));
 app.get('/api/health', (_req, res) => res.json({ ok: true, message: 'Server running ✅' }));
 
-<<<<<<< HEAD
-// Incoming SMS webhook
-app.post('/sms', (req, res) => {
-  const twiml = new MessagingResponse();
-  twiml.message("Thanks for texting ACT Dance! We’ll get back to you shortly.");
-  res.type('text/xml').send(twiml.toString());
-});
-
-// Outgoing SMS
-=======
-// Incoming SMS webhook (Twilio -> your server)
-app.post('/sms', (req, res) => {
-  // Optional: log incoming details
-  // console.log('From:', req.body.From, 'Body:', req.body.Body);
-
-  const twiml = new MessagingResponse();
-  twiml.message("Thanks for texting ACT Dance! We’ll get back to you shortly.");
-
-  res.type('text/xml').send(twiml.toString());
-});
-
-// Outgoing SMS (your app -> Twilio -> user)
->>>>>>> 74e901cd
-app.post('/api/sms/send', async (req, res) => {
+// Send SMS
+app.post("/api/sms/send", async (req, res) => {
   try {
     const { to, body } = req.body;
     if (!to || !body) return res.status(400).json({ ok: false, error: 'Missing to/body' });
